import { Avalanche } from '../chains/avalanche/avalanche';
import { Cronos } from '../chains/cronos/cronos';
import { Ethereum } from '../chains/ethereum/ethereum';
import { BinanceSmartChain } from '../chains/binance-smart-chain/binance-smart-chain';
import { Harmony } from '../chains/harmony/harmony';
import { Polygon } from '../chains/polygon/polygon';
import { Xdc } from '../chains/xdc/xdc';
import { MadMeerkat } from '../connectors/mad_meerkat/mad_meerkat';
import { Openocean } from '../connectors/openocean/openocean';
import { Pangolin } from '../connectors/pangolin/pangolin';
import { Perp } from '../connectors/perp/perp';
import { Quickswap } from '../connectors/quickswap/quickswap';
import { PancakeSwap } from '../connectors/pancakeswap/pancakeswap';
import { Uniswap } from '../connectors/uniswap/uniswap';
import { UniswapLP } from '../connectors/uniswap/uniswap.lp';
import { VVSConnector } from '../connectors/vvs/vvs';
import { InjectiveCLOB } from '../connectors/injective/injective';
import { Injective } from '../chains/injective/injective';
import {
  CLOBish,
  Ethereumish,
  Nearish,
  Perpish,
  RefAMMish,
  Uniswapish,
  UniswapLPish,
  Xdcish,
} from './common-interfaces';
import { Traderjoe } from '../connectors/traderjoe/traderjoe';
import { Sushiswap } from '../connectors/sushiswap/sushiswap';
import { Defikingdoms } from '../connectors/defikingdoms/defikingdoms';
import { Defira } from '../connectors/defira/defira';
import { Near } from '../chains/near/near';
import { Ref } from '../connectors/ref/ref';
import { Xsswap } from '../connectors/xsswap/xsswap';
import { DexalotCLOB } from '../connectors/dexalot/dexalot';
import { Algorand } from '../chains/algorand/algorand';
<<<<<<< HEAD
import { Tinyman } from '../connectors/tinyman/tinyman';
=======
import { Cosmos } from '../chains/cosmos/cosmos';
>>>>>>> 01d410eb

export type ChainUnion =
  | Algorand
  | Cosmos
  | Ethereumish
  | Nearish
  | Injective
  | Xdcish;

export type Chain<T> = T extends Algorand
  ? Algorand
  : T extends Cosmos
  ? Cosmos
  : T extends Ethereumish
  ? Ethereumish
  : T extends Nearish
  ? Nearish
  : T extends Xdcish
  ? Xdcish
  : T extends Injective
  ? Injective
  : never;

export class UnsupportedChainException extends Error {
  constructor(message?: string) {
    message =
      message !== undefined
        ? message
        : 'Please provide a supported chain name.';
    super(message);
    this.name = 'UnsupportedChainError';
    this.stack = (<any>new Error()).stack;
  }
}

export async function getInitializedChain<T>(
  chain: string,
  network: string
): Promise<Chain<T>> {
  const chainInstance = getChainInstance(chain, network);

  if (chainInstance === undefined) {
    throw new UnsupportedChainException(`unsupported chain ${chain}`);
  }

  if (!chainInstance.ready()) {
    await chainInstance.init();
  }

  return chainInstance as Chain<T>;
}

export function getChainInstance(
  chain: string,
  network: string
): ChainUnion | undefined {
  let connection: ChainUnion | undefined;

  if (chain === 'algorand') {
    connection = Algorand.getInstance(network);
  } else if (chain === 'ethereum') {
    connection = Ethereum.getInstance(network);
  } else if (chain === 'avalanche') {
    connection = Avalanche.getInstance(network);
  } else if (chain === 'harmony') {
    connection = Harmony.getInstance(network);
  } else if (chain === 'polygon') {
    connection = Polygon.getInstance(network);
  } else if (chain === 'cronos') {
    connection = Cronos.getInstance(network);
  } else if (chain === 'cosmos') {
    connection = Cosmos.getInstance(network);
  } else if (chain === 'near') {
    connection = Near.getInstance(network);
  } else if (chain === 'binance-smart-chain') {
    connection = BinanceSmartChain.getInstance(network);
  } else if (chain === 'xdc') {
    connection = Xdc.getInstance(network);
  } else if (chain === 'injective') {
    connection = Injective.getInstance(network);
  } else {
    connection = undefined;
  }

  return connection;
}

export type ConnectorUnion =
  | Uniswapish
  | UniswapLPish
  | Perpish
  | RefAMMish
  | CLOBish
  | Tinyman;

export type Connector<T> = T extends Uniswapish
  ? Uniswapish
  : T extends UniswapLPish
  ? UniswapLPish
  : T extends Perpish
  ? Perpish
  : T extends RefAMMish
  ? RefAMMish
  : T extends CLOBish
  ? CLOBish
  : T extends Tinyman
  ? Tinyman
  : never;

export async function getConnector<T>(
  chain: string,
  network: string,
  connector: string | undefined,
  address?: string
): Promise<Connector<T>> {
  let connectorInstance: ConnectorUnion;

  if (
    (chain === 'ethereum' || chain === 'polygon') &&
    connector === 'uniswap'
  ) {
    connectorInstance = Uniswap.getInstance(chain, network);
  } else if (chain === 'polygon' && connector === 'quickswap') {
    connectorInstance = Quickswap.getInstance(chain, network);
  } else if (
    (chain === 'ethereum' || chain === 'polygon') &&
    connector === 'uniswapLP'
  ) {
    connectorInstance = UniswapLP.getInstance(chain, network);
  } else if (chain === 'ethereum' && connector === 'perp') {
    connectorInstance = Perp.getInstance(chain, network, address);
  } else if (chain === 'avalanche' && connector === 'pangolin') {
    connectorInstance = Pangolin.getInstance(chain, network);
  } else if (connector === 'openocean') {
    connectorInstance = Openocean.getInstance(chain, network);
  } else if (chain === 'avalanche' && connector === 'traderjoe') {
    connectorInstance = Traderjoe.getInstance(chain, network);
  } else if (chain === 'harmony' && connector === 'defikingdoms') {
    connectorInstance = Defikingdoms.getInstance(chain, network);
  } else if (chain === 'harmony' && connector === 'defira') {
    connectorInstance = Defira.getInstance(chain, network);
  } else if (chain === 'cronos' && connector === 'mad_meerkat') {
    connectorInstance = MadMeerkat.getInstance(chain, network);
  } else if (chain === 'cronos' && connector === 'vvs') {
    connectorInstance = VVSConnector.getInstance(chain, network);
  } else if (chain === 'near' && connector === 'ref') {
    connectorInstance = Ref.getInstance(chain, network);
  } else if (chain === 'binance-smart-chain' && connector === 'pancakeswap') {
    connectorInstance = PancakeSwap.getInstance(chain, network);
  } else if (connector === 'sushiswap') {
    connectorInstance = Sushiswap.getInstance(chain, network);
  } else if (chain === 'xdc' && connector === 'xsswap') {
    connectorInstance = Xsswap.getInstance(chain, network);
  } else if (chain === 'injective' && connector === 'injective') {
    connectorInstance = InjectiveCLOB.getInstance(chain, network);
  } else if (chain === 'avalanche' && connector === 'dexalot') {
    connectorInstance = DexalotCLOB.getInstance(network);
  } else if (chain == 'algorand' && connector == 'tinyman') {
    connectorInstance = Tinyman.getInstance(network);
  } else {
    throw new Error('unsupported chain or connector');
  }

  if (!connectorInstance.ready()) {
    await connectorInstance.init();
  }

  return connectorInstance as Connector<T>;
}<|MERGE_RESOLUTION|>--- conflicted
+++ resolved
@@ -35,11 +35,8 @@
 import { Xsswap } from '../connectors/xsswap/xsswap';
 import { DexalotCLOB } from '../connectors/dexalot/dexalot';
 import { Algorand } from '../chains/algorand/algorand';
-<<<<<<< HEAD
+import { Cosmos } from '../chains/cosmos/cosmos';
 import { Tinyman } from '../connectors/tinyman/tinyman';
-=======
-import { Cosmos } from '../chains/cosmos/cosmos';
->>>>>>> 01d410eb
 
 export type ChainUnion =
   | Algorand
