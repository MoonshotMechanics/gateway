--- conflicted
+++ resolved
@@ -16,13 +16,6 @@
 import { Uniswap } from '../connectors/uniswap/uniswap';
 import { UniswapLP } from '../connectors/uniswap/uniswap.lp';
 import { VVSConnector } from '../connectors/vvs/vvs';
-<<<<<<< HEAD
-import { InjectiveCLOB } from '../connectors/injective/injective';
-import { InjectiveClobPerp } from '../connectors/injective_perpetual/injective.perp';
-import { Injective } from '../chains/injective/injective';
-import { XRPLCLOB } from '../connectors/xrpl/xrpl';
-=======
->>>>>>> ed3b1cb4
 import {
   CLOBish,
   Ethereumish,
@@ -47,6 +40,7 @@
 import { Curve } from '../connectors/curve/curve';
 import { Kujira } from '../chains/kujira/kujira';
 import { KujiraCLOB } from '../connectors/kujira/kujira';
+import { XRPLCLOB } from '../connectors/xrpl/xrpl';
 
 export type ChainUnion =
   | Algorand
