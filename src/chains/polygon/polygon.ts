import abi from '../ethereum/ethereum.abi.json';
import { logger } from '../../services/logger';
import { Contract, Transaction, Wallet } from 'ethers';
import { EthereumBase } from '../ethereum/ethereum-base';
import { getEthereumConfig as getPolygonConfig } from '../ethereum/ethereum.config';
import { Provider } from '@ethersproject/abstract-provider';
import { QuickswapConfig } from '../../connectors/quickswap/quickswap.config';
import { SushiswapConfig } from '../../connectors/sushiswap/sushiswap.config';
import { UniswapConfig } from '../../connectors/uniswap/uniswap.config';
import { Ethereumish } from '../../services/common-interfaces';
import { ConfigManagerV2 } from '../../services/config-manager-v2';
import { OpenoceanConfig } from '../../connectors/openocean/openocean.config';
import { BalancerConfig } from '../../connectors/balancer/balancer.config';
import { EVMController } from '../ethereum/evm.controllers';
import { Curve } from '../../connectors/curve/curve';

export class Polygon extends EthereumBase implements Ethereumish {
  private static _instances: { [name: string]: Polygon };
  private _gasPrice: number;
  private _nativeTokenSymbol: string;
  private _chain: string;
  public controller;

  private constructor(network: string) {
    const config = getPolygonConfig('polygon', network);
    super(
      'polygon',
      config.network.chainID,
      config.network.nodeURL,
      config.network.tokenListSource,
      config.network.tokenListType,
      config.manualGasPrice,
      config.gasLimitTransaction,
      ConfigManagerV2.getInstance().get('server.nonceDbPath'),
      ConfigManagerV2.getInstance().get('server.transactionDbPath')
    );
    this._chain = config.network.name;
    this._nativeTokenSymbol = config.nativeCurrencySymbol;
    this._gasPrice = config.manualGasPrice;
    this.controller = EVMController;
  }

  public static getInstance(network: string): Polygon {
    if (Polygon._instances === undefined) {
      Polygon._instances = {};
    }
    if (!(network in Polygon._instances)) {
      Polygon._instances[network] = new Polygon(network);
    }

    return Polygon._instances[network];
  }

  public static getConnectedInstances(): { [name: string]: Polygon } {
    return Polygon._instances;
  }

  public get gasPrice(): number {
    return this._gasPrice;
  }

  public get nativeTokenSymbol(): string {
    return this._nativeTokenSymbol;
  }

  public get chain(): string {
    return this._chain;
  }

  getContract(tokenAddress: string, signerOrProvider?: Wallet | Provider) {
    return new Contract(tokenAddress, abi.ERC20Abi, signerOrProvider);
  }

  getSpender(reqSpender: string): string {
    let spender: string;
    if (reqSpender === 'uniswap') {
      spender = UniswapConfig.config.uniswapV3SmartOrderRouterAddress(
        this._chain
      );
    } else if (reqSpender === 'uniswapLP') {
      spender = UniswapConfig.config.uniswapV3NftManagerAddress(this._chain);
    } else if (reqSpender === 'quickswap') {
      spender = QuickswapConfig.config.routerAddress(this._chain);
    } else if (reqSpender === 'sushiswap') {
      spender = SushiswapConfig.config.sushiswapRouterAddress(
        'polygon',
        this._chain
      );
    } else if (reqSpender === 'openocean') {
      spender = OpenoceanConfig.config.routerAddress('polygon', this._chain);
<<<<<<< HEAD
    } else if (reqSpender === 'balancer') {
      spender = BalancerConfig.config.balancerV2VaultAddress(
        'polygon',
        this._chain
      );
=======
    } else if (reqSpender === 'curve') {
      const curve = Curve.getInstance('ethereum', this._chain);
      if (!curve.ready()) {
        curve.init();
        throw Error('Curve not ready');
      }
      spender = curve.router;
>>>>>>> ee9dbcfe
    } else {
      spender = reqSpender;
    }
    return spender;
  }

  // cancel transaction
  async cancelTx(wallet: Wallet, nonce: number): Promise<Transaction> {
    logger.info(
      'Canceling any existing transaction(s) with nonce number ' + nonce + '.'
    );
    return super.cancelTxWithGasPrice(wallet, nonce, this._gasPrice * 2);
  }
}<|MERGE_RESOLUTION|>--- conflicted
+++ resolved
@@ -88,13 +88,11 @@
       );
     } else if (reqSpender === 'openocean') {
       spender = OpenoceanConfig.config.routerAddress('polygon', this._chain);
-<<<<<<< HEAD
     } else if (reqSpender === 'balancer') {
       spender = BalancerConfig.config.balancerV2VaultAddress(
         'polygon',
         this._chain
       );
-=======
     } else if (reqSpender === 'curve') {
       const curve = Curve.getInstance('ethereum', this._chain);
       if (!curve.ready()) {
@@ -102,7 +100,6 @@
         throw Error('Curve not ready');
       }
       spender = curve.router;
->>>>>>> ee9dbcfe
     } else {
       spender = reqSpender;
     }
