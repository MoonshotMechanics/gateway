--- conflicted
+++ resolved
@@ -112,11 +112,7 @@
 
 export const startGateway = async () => {
   const port = ConfigManagerV2.getInstance().get('server.port');
-<<<<<<< HEAD
-  const gateway_version="dev-1.27.0"; // gateway version
-=======
-  const gateway_version="1.26.0"; // gateway version
->>>>>>> f56cea78
+  const gateway_version="dev-1.27.0"
   if (!ConfigManagerV2.getInstance().get('server.id')) {
     ConfigManagerV2.getInstance().set(
       'server.id',
